"""Base class for undirected simplicial complexes.

The SimplicialComplex class allows any hashable object as a node
and can associate key/value attribute pairs with each undirected simplex and node.

Multi-simplices are not allowed.
"""

from itertools import combinations

import xgi.convert as convert
from xgi.classes import Hypergraph
from xgi.exception import XGIError
from xgi.utils import XGICounter

__all__ = ["SimplicialComplex"]


class SimplicialComplex(Hypergraph):
    r"""A class to represent undirected simplicial complexes.

    A simplicial complex is a collection of subsets of a set of *nodes* or *vertices*.
    It is a pair :math:`(V, E)`, where :math:`V` is a set of elements called
    *nodes* or *vertices*, and :math:`E` is a set whose elements are subsets of
    :math:`V`, that is, each :math:`e \in E` satisfies :math:`e \subset V`.  The
    elements of :math:`E` are called *simplices*. Additionally, if a simplex is part of
    a simplicial complex, all its faces must be too. This makes simplicial complexes
    a special case of hypergraphs.

    The SimplicialComplex class allows any hashable object as a node and can associate
    attributes to each node, simplex, or the simplicial complex itself, in the form of key/value
    pairs.


    Parameters
    ----------
    incoming_data : input simplicial complex data (optional, default: None)
        Data to initialize the simplicial complex. If None (default), an empty
        simplicial complex is created, i.e. one with no nodes or simplices.
        The data can be in the following formats:

        * simplex list
        * simplex dictionary
        * 2-column Pandas dataframe (bipartite edges)
        * Scipy/Numpy incidence matrix
        * SimplicialComplex object.

    **attr : dict, optional, default: None
        Attributes to add to the simplicial complex as key, value pairs.

    Notes
    -----
    Unique IDs are assigned to each node and simplex internally and are used to refer to
    them throughout.

    The attr keyword arguments are added as simplicial complex attributes. To add node or simplex
    attributes see :meth:`add_node` and :meth:`add_simplex`. Methods such as :meth:`add_simplex`
    replace Hypergraph methods such as :meth:`add_edge` which here raise an error.

    Examples
    --------
    >>> import xgi
    >>> S = xgi.SimplicialComplex([[1, 2, 3], [4], [5, 6], [6, 7, 8]])
    >>> S.nodes
    NodeView((1, 2, 3, 4, 5, 6, 7, 8))
    >>> S.edges
    EdgeView((0, 1, 2, 3, 4, 5, 6, 7, 8, 9))

    """

    def __init__(self, incoming_data=None, **attr):
        self._edge_uid = XGICounter()
        self._hypergraph = self._hypergraph_attr_dict_factory()
        self._node = self._node_dict_factory()
        self._node_attr = self._node_attr_dict_factory()
        self._edge = self._hyperedge_dict_factory()
        self._edge_attr = self._hyperedge_attr_dict_factory()

        if incoming_data is not None:
            convert.convert_to_simplicial_complex(incoming_data, create_using=self)
        self._hypergraph.update(attr)  # must be after convert

    def __str__(self):
        """Returns a short summary of the simplicial complex.

        Returns
        -------
        string
            SimplicialComplex information

        Examples
        --------
        >>> import xgi
        >>> H = xgi.SimplicialComplex(name="foo")
        >>> str(H)
        "SimplicialComplex named 'foo' with 0 nodes and 0 edges"

        """
        try:
            return f"{type(self).__name__} named {self['name']} with {self.num_nodes} nodes and {self.num_edges} simplices"
        except XGIError:
            return f"Unnamed {type(self).__name__} with {self.num_nodes} nodes and {self.num_edges} simplices"

    def add_edge(self, edge, **attr):
        """Cannot `add_edge` to SimplicialComplex, use `add_simplex` instead"""
        raise XGIError("Cannot add_edge to SimplicialComplex, use add_simplex instead")

    def add_edges_from(self, edges, **attr):
        """Cannot `add_edges_from` to SimplicialComplex, use `add_simplices_from` instead"""
        raise XGIError(
            "Cannot add_edges_from to SimplicialComplex, use add_simplices_from instead"
        )

    def add_weighted_edges_from(self, ebunch_to_add, weight="weight", **attr):
        """Cannot `add_weighted_edges_from` to SimplicialComplex, use add_weighted_simplices_from instead"""
        raise XGIError(
            "Cannot add_weighted_edges_from to SimplicialComplex, use add_weighted_simplices_from instead"
        )

    def remove_edge(self, id):
        """Cannot `remove_edge` to SimplicialComplex, use `remove_simplex` instead"""
        raise XGIError(
            "Cannot remove_edge to SimplicialComplex, use remove_simplex instead"
        )

    def remove_edges_from(self, ebunch):
        """Cannot `remove_edges_from` to SimplicialComplex, use `remove_simplices_from` instead"""
        raise XGIError(
            "Cannot remove_edges_from to SimplicialComplex, use remove_simplices_from instead"
        )

    def add_simplex(self, simplex, **attr):
        """Add a simplex to the simplicial complex, and all its subfaces that do
        not exist yet. The universal ID is automatically assigned to the simplex(s).

        Simplex attributes can be specified with keywords or by directly
        accessing the simplex's attribute dictionary. The attributes do not propagate
        to the subfaces. See examples below.

        Parameters
        ----------
        simplex : an container or iterable of hashables
            A list of node ids
        attr : keyword arguments, optional
            Simplex data (or labels or objects) can be assigned using
            keyword arguments.

        See Also
        --------
        add_simplices_from : Add a collection of simplices.

        Notes
        -----
        Currently cannot add empty edges.
        """

        if not self.has_simplex(simplex):

            # add simplex and its nodes
            if simplex:
                uid = self._edge_uid()
            else:
                raise XGIError("Cannot add an empty simplex.")
            for node in simplex:
                if node not in self._node:
                    if node is None:
                        raise ValueError("None cannot be a node")
                    self._node[node] = list()
                    self._node_attr[node] = self._node_attr_dict_factory()
                self._node[node].append(uid)

            try:
                self._edge[uid] = frozenset(simplex)
                self._edge_attr[uid] = self._hyperedge_attr_dict_factory()
            except TypeError:
                raise XGIError("The simplex cannot be cast to a frozenset.")

            self._edge_attr[uid].update(attr)

            # add all subfaces
            faces = self._subfaces(simplex)
            self.add_simplices_from(faces)

    def _subfaces(self, simplex):
        """Returns list of subfaces of simplex"""
        size = len(simplex)
        faces = []
        for n in range(size, 2, -1):
            for face in combinations(simplex, n - 1):
                faces.append(face)
        return faces

    def _supfaces(self, simplex):
        """Returns list of simplices that contain simplex"""

        return [s for s in self._edge.values() if simplex < s]

    def _supfaces_id(self, simplex):
        """Returns list of IDs of simplices that contain simplex"""

        return [id_ for id_, s in self._edge.items() if simplex < s]

    def add_simplices_from(self, ebunch_to_add, max_order=None, **attr):
        """Add all the simplices in `ebunch_to_add`.

        Parameters
        ----------
        ebunch_to_add : container of simplices
            Each simplex given in the container will be added to the
            graph. Each simplex must be given as as a container of nodes
            or a container with the last entry as a dictionary.
        attr : keyword arguments, optional
            Simplex data (or labels or objects) can be assigned using
            keyword arguments.

        See Also
        --------
        add_edge : add a single simplex
        add_weighted_simplices_from : convenient way to add weighted simplices

        Notes
        -----
        Adding the same simplex twice will add it only once. Currently
        cannot add empty simplices; the method skips over them.
        """

        if max_order != None:
            new_ebunch_to_add = []
            for edge in ebunch_to_add:
<<<<<<< HEAD
                if len(edge)>max_order+1:
                    combos = combinations(edge, max_order+1);
                    new_ebunch_to_add.extend(list(combos));
=======
                if len(edge) > max_order + 1:
                    combos = combinations(edge, max_order + 1)
                    new_ebunch_to_add.extend(list(combos))
>>>>>>> 90f711d4
                else:
                    new_ebunch_to_add.append(edge)
            ebunch_to_add = new_ebunch_to_add

        for simplex in ebunch_to_add:

            if isinstance(simplex[-1], dict):
                dd = simplex[-1]
                simplex = simplex[:-1]
            else:
                dd = {}

            if simplex and not self.has_simplex(simplex):
                uid = self._edge_uid()

                for n in simplex:
                    if n not in self._node:
                        if n is None:
                            raise ValueError("None cannot be a node")
                        self._node[n] = list()
                        self._node_attr[n] = self._node_attr_dict_factory()
                    self._node[n].append(uid)

                try:
                    self._edge[uid] = frozenset(simplex)
                    self._edge_attr[uid] = self._hyperedge_attr_dict_factory()
                except TypeError:
                    raise XGIError("The simplex cannot be cast to a frozenset.")

                self._edge_attr[uid].update(attr)
                self._edge_attr[uid].update(dd)

                # add subfaces
                faces = self._subfaces(simplex)
                self.add_simplices_from(faces)

    def close(self):
        """Adds all missing subfaces to the complex.

        See Also
        --------
        add_simplex : add a single simplex
        add_weighted_simplices_from : convenient way to add weighted simplices

        Notes
        -----
        Adding the same simplex twice will add it only once. Currently
        cannot add empty simplices; the method skips over them.
        """
        ebunch_to_close = list(map(list, self.edges.members()))
        for simplex in ebunch_to_close:
            if isinstance(simplex[-1], dict):
                dd = simplex[-1]
                simplex = simplex[:-1]
            else:
                dd = {}

            if simplex:
                new_faces = self._subfaces(simplex)
                self.add_simplices_from(new_faces)
<<<<<<< HEAD

=======
>>>>>>> 90f711d4

    def add_weighted_simplices_from(
        self, ebunch_to_add, max_order=None, weight="weight", **attr
    ):
        """Add weighted simplices in `ebunch_to_add` with specified weight attr

        Parameters
        ----------
        ebunch_to_add : container of simplices
            Each simplex given in the list or container will be added
            to the graph. The simplices must be given as containers.
        weight : string, optional (default= 'weight')
            The attribute name for the simplex weights to be added.
        attr : keyword arguments, optional (default= no attributes)
            simplex attributes to add/update for all simplices.

        See Also
        --------
        add_simplex : add a single simplex
        add_simplices_from : add multiple simplices

        Notes
        -----
        Adding the same simplex twice will add it only once.
        """

        try:
            self.add_simplices_from(
                ((edge[:-1], {weight: edge[-1]}) for edge in ebunch_to_add),
                max_order=max_order,
                **attr,
            )
        except KeyError:
            XGIError("Empty or invalid simplices specified.")

    def remove_simplex_id(self, id):
        """Remove a simplex with a given id.

        This also removes all simplices of which this simplex is face,
        to preserve the simplicial complex structure.

        Parameters
        ----------
        id : Hashable
            edge ID to remove

        Raises
        ------
        XGIError
            If no edge has that ID.

        See Also
        --------
        remove_edges_from : remove a collection of edges
        """
        try:

            # remove all simplices that contain simplex
            supfaces_ids = self._supfaces_id(self._edge[id])
            self.remove_simplex_ids_from(supfaces_ids)

            # remove simplex
            for node in self.edges.members(id):
                self._node[node].remove(id)
            del self._edge[id]
            del self._edge_attr[id]

        except KeyError as e:
            raise XGIError(f"Simplex {id} is not in the Simplicialcomplex") from e

    def remove_simplex_ids_from(self, ebunch):
        """Remove all simplicies specified in ebunch.

        Parameters
        ----------
        ebunch: list or container of hashables
            Each edge id given in the list or container will be removed
            from the Simplicialcomplex.

        See Also
        --------
        remove_simplex_id : remove a single simplex by ID

        Notes
        -----
        Will fail silently if an edge in ebunch is not in the simplicial complex.
        """
        for id in ebunch:
            for node in self.edges.members(id):
                self._node[node].remove(id)
            del self._edge[id]
            del self._edge_attr[id]

    def has_simplex(self, simplex):
        """Whether a simplex appears in the simplicial complex.

        Parameters
        ----------
        simplex : list or set
            A container of hashables that specifies an simplex

        Returns
        -------
        bool
           Whether or not simplex is as a simplex in the simplicial complex.

        Examples
        --------
        >>> import xgi
        >>> H = xgi.SimplicialComplex([[1, 2], [2, 3, 4]])
        >>> H.has_simplex([1, 2])
        True
        >>> H.has_simplex({1, 3})
        False

        """
        return set(simplex) in (set(self.edges.members(s)) for s in self.edges)<|MERGE_RESOLUTION|>--- conflicted
+++ resolved
@@ -227,15 +227,9 @@
         if max_order != None:
             new_ebunch_to_add = []
             for edge in ebunch_to_add:
-<<<<<<< HEAD
-                if len(edge)>max_order+1:
-                    combos = combinations(edge, max_order+1);
-                    new_ebunch_to_add.extend(list(combos));
-=======
                 if len(edge) > max_order + 1:
                     combos = combinations(edge, max_order + 1)
                     new_ebunch_to_add.extend(list(combos))
->>>>>>> 90f711d4
                 else:
                     new_ebunch_to_add.append(edge)
             ebunch_to_add = new_ebunch_to_add
@@ -296,10 +290,6 @@
             if simplex:
                 new_faces = self._subfaces(simplex)
                 self.add_simplices_from(new_faces)
-<<<<<<< HEAD
-
-=======
->>>>>>> 90f711d4
 
     def add_weighted_simplices_from(
         self, ebunch_to_add, max_order=None, weight="weight", **attr
